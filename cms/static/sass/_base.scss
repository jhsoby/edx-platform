--- conflicted
+++ resolved
@@ -80,8 +80,7 @@
 
 input[type="text"],
 input[type="email"],
-input[type="password"],
-textarea {
+input[type="password"] {
     padding: 6px 8px 8px;
     @include box-sizing(border-box);
     border: 1px solid #b0b6c2;
@@ -179,6 +178,11 @@
 
     .window-contents {
         padding: 20px;
+    }
+
+    .details {
+      margin-bottom: 30px;
+      font-size: 14px;
     }
 
     h4 {
@@ -338,8 +342,6 @@
         content: '';
         @extend .spinner-icon;
     }
-<<<<<<< HEAD
-=======
 }
 
 .new-button {
@@ -365,33 +367,4 @@
   .delete-icon {
     margin-right: 4px;
   }
-}
-
-.tooltip {
-  position: absolute;
-  top: 0;
-  left: 0;
-  z-index: 99999;
-  padding: 0 10px;
-  border-radius: 3px;
-  background: rgba(0, 0, 0, 0.85);
-  font-size: 11px;
-  font-weight: normal;
-  line-height: 26px;
-  color: #fff;
-  pointer-events: none;
-  opacity: 0;
-  @include transition(opacity 0.1s ease-out);
-
-  &:after {
-    content: '▾';
-    display: block;
-    position: absolute;
-    bottom: -14px;
-    left: 50%;
-    margin-left: -7px;
-    font-size: 20px;
-    color: rgba(0, 0, 0, 0.85);
-  }
->>>>>>> fbc0dfae
 }