<%! from django.utils.translation import ugettext as _ %>
<section id="openended_${id}" class="open-ended-child" data-state="${state}" data-child-type="${child_type}">
   <div class="error"></div>
   <div class="prompt">
    ${prompt|n}
   </div>
<<<<<<< HEAD
    <div class="visibility-control visibility-control-response">
        <div class="inner">
        </div>
        <span class="section-header section-header-response">Response</span>
    </div>
=======
  <h4>${_("Response")}</h4>
>>>>>>> edc62ff6
  <textarea rows="${rows}" cols="${cols}" name="answer" class="answer short-form-response" id="input_${id}">${previous_answer|h}</textarea>

  <div class="message-wrapper"></div>
  <div class="grader-status">
    % if state == 'initial':
      <span class="unanswered" style="display:inline-block;" id="status_${id}">${_("Unanswered")}</span>
    % elif state == 'assessing':
<<<<<<< HEAD
      <span class="grading" id="status_${id}">
=======
      <span class="grading" id="status_${id}">${_("Submitted for grading.")}
>>>>>>> edc62ff6
      % if eta_message is not None:
         ${eta_message}
      % endif
      </span>

    % endif

    % if hidden:
      <div style="display:none;" name="${hidden}" inputid="input_${id}" />
    % endif
  </div>

  <div class="file-upload"></div>

  <input type="button" value="${_("Submit")}" class="submit-button" name="show"/>
  <input name="skip" class="skip-button" type="button" value="${_("Skip Post-Assessment")}"/>

  <div class="open-ended-action"></div>

  <span id="answer_${id}"></span>
</section><|MERGE_RESOLUTION|>--- conflicted
+++ resolved
@@ -4,15 +4,11 @@
    <div class="prompt">
     ${prompt|n}
    </div>
-<<<<<<< HEAD
     <div class="visibility-control visibility-control-response">
         <div class="inner">
         </div>
-        <span class="section-header section-header-response">Response</span>
+        <span class="section-header section-header-response">${_("Response")}</span>
     </div>
-=======
-  <h4>${_("Response")}</h4>
->>>>>>> edc62ff6
   <textarea rows="${rows}" cols="${cols}" name="answer" class="answer short-form-response" id="input_${id}">${previous_answer|h}</textarea>
 
   <div class="message-wrapper"></div>
@@ -20,11 +16,7 @@
     % if state == 'initial':
       <span class="unanswered" style="display:inline-block;" id="status_${id}">${_("Unanswered")}</span>
     % elif state == 'assessing':
-<<<<<<< HEAD
       <span class="grading" id="status_${id}">
-=======
-      <span class="grading" id="status_${id}">${_("Submitted for grading.")}
->>>>>>> edc62ff6
       % if eta_message is not None:
          ${eta_message}
       % endif
